import argparse
import os
import json
import requests
import singer
import singer.bookmarks as bookmarks
import singer.metrics as metrics

from singer import metadata

session = requests.Session()
logger = singer.get_logger()

REQUIRED_CONFIG_KEYS = ['access_token', 'repository']

KEY_PROPERTIES = {
    'commits': ['sha'],
    'comments': ['id'],
    'issues': ['id'],
    'assignees': ['id'],
    'collaborators': ['id'],
    'pull_requests':['id'],
    'stargazers': ['user_id'],
    'reviews': ['id'],
    'review_comments': ['id']
}

class AuthException(Exception):
    pass

class NotFoundException(Exception):
    pass

def authed_get(source, url, headers={}):
    with metrics.http_request_timer(source) as timer:
        session.headers.update(headers)
        resp = session.request(method='get', url=url)
        if resp.status_code == 401:
            raise AuthException(resp.text)
        if resp.status_code == 404:
            raise NotFoundException(resp.text)

        timer.tags[metrics.Tag.http_status_code] = resp.status_code
        return resp

def authed_get_all_pages(source, url, headers={}):
    while True:
        r = authed_get(source, url, headers)
        yield r
        if 'next' in r.links:
            url = r.links['next']['url']
        else:
            break

def get_abs_path(path):
    return os.path.join(os.path.dirname(os.path.realpath(__file__)), path)

def load_schemas():
    schemas = {}

    for filename in os.listdir(get_abs_path('tap_github')):
        path = get_abs_path('tap_github') + '/' + filename
        file_raw = filename.replace('.json', '')
        with open(path) as file:
            schemas[file_raw] = json.load(file)

    return schemas

class DependencyException(Exception):
    pass

def validate_dependencies(selected_stream_ids):
    errs = []
    msg_tmpl = ("Unable to extract {0} data. "
                "To receive {0} data, you also need to select {1}.")

    if 'reviews' in selected_stream_ids and 'pull_requests' not in selected_stream_ids:
        errs.append(msg_tmpl.format('reviews','pull_requests'))

    if 'review_comments' in selected_stream_ids and 'pull_requests' not in selected_stream_ids:
        errs.append(msg_tmpl.format('review_comments','pull_requests'))

    if errs:
        raise DependencyException(" ".join(errs))


def write_metadata(metadata, values, breadcrumb):
    metadata.append(
        {
            'metadata': values,
            'breadcrumb': breadcrumb
        }
    )

def populate_metadata(schema_name, schema):
    mdata = metadata.new()
    #mdata = metadata.write(mdata, (), 'forced-replication-method', KEY_PROPERTIES[schema_name])
    mdata = metadata.write(mdata, (), 'table-key-properties', KEY_PROPERTIES[schema_name])

    for field_name in schema['properties'].keys():
        if field_name in KEY_PROPERTIES[schema_name]:
            mdata = metadata.write(mdata, ('properties', field_name), 'inclusion', 'automatic')
        else:
            mdata = metadata.write(mdata, ('properties', field_name), 'inclusion', 'available')

    return mdata

def get_catalog():
    raw_schemas = load_schemas()
    streams = []

    for schema_name, schema in raw_schemas.items():

        # get metadata for each field
        mdata = populate_metadata(schema_name, schema)

        # create and add catalog entry
        catalog_entry = {
            'stream': schema_name,
            'tap_stream_id': schema_name,
            'schema': schema,
            'metadata' : metadata.to_list(mdata),
            'key_properties': KEY_PROPERTIES[schema_name],
        }
        streams.append(catalog_entry)

    return {'streams': streams}

def do_discover():
    catalog = get_catalog()
    # dump catalog
    print(json.dumps(catalog, indent=2))

def get_all_pull_requests(schemas, repo_path, state, mdata):
    '''
    https://developer.github.com/v3/pulls/#list-pull-requests
    '''
    with metrics.record_counter('pull_requests') as counter:
        with metrics.record_counter('reviews') as reviews_counter:
            for response in authed_get_all_pages(
                    'pull_requests',
                    'https://api.github.com/repos/{}/pulls?state=all'.format(repo_path)
            ):
                pull_requests = response.json()
                extraction_time = singer.utils.now()
                for pr in pull_requests:
                    pr_num = pr.get('number')
                    pr['_sdc_repository'] = repo_path

                    # transform and write pull_request record
                    with singer.Transformer() as transformer:
                        rec = transformer.transform(pr, schemas['pull_requests'], metadata=metadata.to_map(mdata))
                    singer.write_record('pull_requests', rec, time_extracted=extraction_time)
                    singer.write_bookmark(state, 'pull_requests', 'since', singer.utils.strftime(extraction_time))
                    counter.increment()

                    # sync reviews if that schema is present (only there if selected)
                    if schemas.get('reviews'):
                        for review_rec in get_reviews_for_pr(pr_num, schemas['reviews'], repo_path, state, mdata):
                            singer.write_record('reviews', review_rec, time_extracted=extraction_time)
                            singer.write_bookmark(state, 'reviews', 'since', singer.utils.strftime(extraction_time))
                            reviews_counter.increment()

                    # sync review comments if that schema is present (only there if selected)
                    if schemas.get('review_comments'):
                        for review_comment_rec in get_review_comments_for_pr(pr_num, schemas['review_comments'], repo_path, state, mdata):
                            singer.write_record('review_comments', review_comment_rec, time_extracted=extraction_time)
                            singer.write_bookmark(state, 'review_comments', 'since', singer.utils.strftime(extraction_time))

    return state

def get_reviews_for_pr(pr_number, schema, repo_path, state, mdata):
    for response in authed_get_all_pages(
            'reviews',
            'https://api.github.com/repos/{}/pulls/{}/reviews'.format(repo_path,pr_number)
    ):
        reviews = response.json()
        extraction_time = singer.utils.now()
        for review in reviews:
            review['_sdc_repository'] = repo_path
            with singer.Transformer() as transformer:
                rec = transformer.transform(review, schema, metadata=metadata.to_map(mdata))
            yield rec


        return state

def get_review_comments_for_pr(pr_number, schema, repo_path, state, mdata):
    for response in authed_get_all_pages(
            'comments',
            'https://api.github.com/repos/{}/pulls/{}/comments'.format(repo_path,pr_number)
    ):
        review_comments = response.json()
        extraction_time = singer.utils.now()
        for comment in review_comments:
            comment['_sdc_repository'] = repo_path
            with singer.Transformer() as transformer:
                rec = transformer.transform(comment, schema, metadata=metadata.to_map(mdata))
            yield rec


        return state

def get_all_assignees(schema, repo_path, state, mdata):
    '''
    https://developer.github.com/v3/issues/assignees/#list-assignees
    '''
    with metrics.record_counter('assignees') as counter:
        for response in authed_get_all_pages(
                'assignees',
                'https://api.github.com/repos/{}/assignees'.format(repo_path)
        ):
            assignees = response.json()
            extraction_time = singer.utils.now()
            for assignee in assignees:
                assignee['_sdc_repository'] = repo_path
                with singer.Transformer() as transformer:
                    rec = transformer.transform(assignee, schema, metadata=metadata.to_map(mdata))
                singer.write_record('assignees', rec, time_extracted=extraction_time)
                singer.write_bookmark(state, 'assignees', 'since', singer.utils.strftime(extraction_time))
                counter.increment()

    return state

def get_all_collaborators(schema, repo_path, state, mdata):
    '''
    https://developer.github.com/v3/repos/collaborators/#list-collaborators
    '''
    with metrics.record_counter('collaborators') as counter:
        for response in authed_get_all_pages(
                'collaborators',
                'https://api.github.com/repos/{}/collaborators'.format(repo_path)
        ):
            collaborators = response.json()
            extraction_time = singer.utils.now()
            for collaborator in collaborators:
                collaborator['_sdc_repository'] = repo_path
                with singer.Transformer() as transformer:
                    rec = transformer.transform(collaborator, schema, metadata=metadata.to_map(mdata))
                singer.write_record('collaborators', rec, time_extracted=extraction_time)
                singer.write_bookmark(state, 'collaborator', 'since', singer.utils.strftime(extraction_time))
                counter.increment()

    return state

def get_all_commits(schema, repo_path,  state, mdata):
    '''
    https://developer.github.com/v3/repos/commits/#list-commits-on-a-repository
    '''
    if bookmarks.get_bookmark(state, "commits", 'since'):
        query_string = '?since={}'.format(bookmarks.get_bookmark(state, "commits", 'since'))
    else:
        query_string = ''

    latest_commit_time = None

    with metrics.record_counter('commits') as counter:
        for response in authed_get_all_pages(
                'commits',
                'https://api.github.com/repos/{}/commits{}'.format(repo_path, query_string)
        ):
            commits = response.json()
            extraction_time = singer.utils.now()
            for commit in commits:
                commit['_sdc_repository'] = repo_path
                with singer.Transformer() as transformer:
                    rec = transformer.transform(commit, schema, metadata=metadata.to_map(mdata))
                singer.write_record('commits', rec, time_extracted=extraction_time)
                singer.write_bookmark(state, 'commits', 'since', singer.utils.strftime(extraction_time))
                counter.increment()

    return state

def get_all_issues(schema, repo_path,  state, mdata):
    '''
    https://developer.github.com/v3/issues/#list-issues-for-a-repository
    '''

    if bookmarks.get_bookmark(state, "issues", 'since'):
        query_string = '&since={}'.format(bookmarks.get_bookmark(state, "issues", 'since'))
    else:
        query_string = ''

    last_issue_time = None
    with metrics.record_counter('issues') as counter:
        for response in authed_get_all_pages(
                'issues',
                'https://api.github.com/repos/{}/issues?sort=updated&direction=asc{}'.format(repo_path, query_string)
        ):
            issues = response.json()
            extraction_time = singer.utils.now()
            for issue in issues:
                issue['_sdc_repository'] = repo_path
                with singer.Transformer() as transformer:
                    rec = transformer.transform(issue, schema, metadata=metadata.to_map(mdata))
                singer.write_record('issues', rec, time_extracted=extraction_time)
                singer.write_bookmark(state, 'issues', 'since', singer.utils.strftime(extraction_time))
                counter.increment()
    return state

<<<<<<< HEAD
def get_all_stargazers(schema, repo_path, state, mdata):
=======
def get_all_comments(schema, config, state, mdata):
    '''
    https://developer.github.com/v3/issues/comments/#list-comments-in-a-repository
    '''
    repo_path = config['repository']

    if bookmarks.get_bookmark(state, "comments", 'since'):
        query_string = '&since={}'.format(bookmarks.get_bookmark(state, "comments", 'since'))
    else:
        query_string = ''

    last_comment_time = None
    with metrics.record_counter('comments') as counter:
        for response in authed_get_all_pages(
                'comments',
                'https://api.github.com/repos/{}/issues/comments?sort=updated&direction=asc{}'.format(repo_path, query_string)
        ):
            comments = response.json()
            extraction_time = singer.utils.now()
            for comment in comments:
                with singer.Transformer() as transformer:
                    rec = transformer.transform(comment, schema, metadata=metadata.to_map(mdata))
                singer.write_record('comments', rec, time_extracted=extraction_time)
                singer.write_bookmark(state, 'comments', 'since', singer.utils.strftime(extraction_time))
                counter.increment()
    return state

def get_all_stargazers(schema, config, state, mdata):
>>>>>>> 0d961221
    '''
    https://developer.github.com/v3/activity/starring/#list-stargazers
    '''
    if bookmarks.get_bookmark(state, "stargazers", 'since'):
        query_string = '&since={}'.format(bookmarks.get_bookmark(state, "stargazers", 'since'))
    else:
        query_string = ''

    stargazers_headers = {'Accept': 'application/vnd.github.v3.star+json'}
    last_stargazer_time = None
    with metrics.record_counter('stargazers') as counter:
        for response in authed_get_all_pages(
                'stargazers',
                'https://api.github.com/repos/{}/stargazers?sort=updated&direction=asc{}'.format(repo_path, query_string), stargazers_headers
        ):
            stargazers = response.json()
            extraction_time = singer.utils.now()
            for stargazer in stargazers:
                stargazer['_sdc_repository'] = repo_path
                with singer.Transformer() as transformer:
                    rec = transformer.transform(stargazer, schema, metadata=metadata.to_map(mdata))
                rec['user_id'] = rec['user']['id']
                singer.write_record('stargazers', rec, time_extracted=extraction_time)
                singer.write_bookmark(state, 'stargazers', 'since', singer.utils.strftime(extraction_time))
                counter.increment()

    return state

def get_selected_streams(catalog):
    '''
    Gets selected streams.  Checks schema's 'selected'
    first -- and then checks metadata, looking for an empty
    breadcrumb and mdata with a 'selected' entry
    '''
    selected_streams = []
    for stream in catalog['streams']:
        stream_metadata = stream['metadata']
        if stream['schema'].get('selected', False):
            selected_streams.append(stream['tap_stream_id'])
        else:
            for entry in stream_metadata:
                # stream metadata will have empty breadcrumb
                if not entry['breadcrumb'] and entry['metadata'].get('selected',None):
                    selected_streams.append(stream['tap_stream_id'])

    return selected_streams

def get_stream_from_catalog(stream_id, catalog):
    for stream in catalog['streams']:
        if stream['tap_stream_id'] == stream_id:
            return stream
    return None

SYNC_FUNCTIONS = {
    'commits': get_all_commits,
    'comments': get_all_comments,
    'issues': get_all_issues,
    'assignees': get_all_assignees,
    'collaborators': get_all_collaborators,
    'pull_requests': get_all_pull_requests,
    'stargazers': get_all_stargazers
}

SUB_STREAMS = {
    'pull_requests': ['reviews'],
    'pull_requests': ['review_comments']
}

def do_sync(config, state, catalog):
    access_token = config['access_token']
    session.headers.update({'authorization': 'token ' + access_token})

    # get selected streams, make sure stream dependencies are met
    selected_stream_ids = get_selected_streams(catalog)
    validate_dependencies(selected_stream_ids)

    repositories = list(filter(None, config['repository'].split(' ')))

    for repo in repositories:
        logger.info("Starting sync of repository: {}".format(repo))
        for stream in catalog['streams']:
            stream_id = stream['tap_stream_id']
            stream_schema = stream['schema']
            mdata = stream['metadata']

            # if it is a "sub_stream", it will be sync'd by its parent
            if not SYNC_FUNCTIONS.get(stream_id):
                continue

            # if stream is selected, write schema and sync
            if stream_id in selected_stream_ids:
                singer.write_schema(stream_id, stream_schema, stream['key_properties'])

                # get sync function and any sub streams
                sync_func = SYNC_FUNCTIONS[stream_id]
                sub_stream_ids = SUB_STREAMS.get(stream_id, None)

                # sync stream
                if not sub_stream_ids:
                    state = sync_func(stream_schema, repo, state, mdata)

                # handle streams with sub streams
                else:
                    stream_schemas = {stream_id: stream_schema}

                    # get and write selected sub stream schemas
                    for sub_stream_id in sub_stream_ids:
                        if sub_stream_id in selected_stream_ids:
                            sub_stream = get_stream_from_catalog(sub_stream_id, catalog)
                            stream_schemas[sub_stream_id] = sub_stream['schema']
                            singer.write_schema(sub_stream_id, sub_stream['schema'],
                                                sub_stream['key_properties'])

                    # sync stream and it's sub streams
                    state = sync_func(stream_schemas, repo, state, mdata)

                singer.write_state(state)

@singer.utils.handle_top_exception(logger)
def main():
    args = singer.utils.parse_args(REQUIRED_CONFIG_KEYS)

    if args.discover:
        do_discover()
    else:
        catalog = args.properties if args.properties else get_catalog()
        do_sync(args.config, args.state, catalog)

if __name__ == '__main__':
    main()<|MERGE_RESOLUTION|>--- conflicted
+++ resolved
@@ -298,9 +298,6 @@
                 counter.increment()
     return state
 
-<<<<<<< HEAD
-def get_all_stargazers(schema, repo_path, state, mdata):
-=======
 def get_all_comments(schema, config, state, mdata):
     '''
     https://developer.github.com/v3/issues/comments/#list-comments-in-a-repository
@@ -328,8 +325,7 @@
                 counter.increment()
     return state
 
-def get_all_stargazers(schema, config, state, mdata):
->>>>>>> 0d961221
+def get_all_stargazers(schema, repo_path, state, mdata):
     '''
     https://developer.github.com/v3/activity/starring/#list-stargazers
     '''
